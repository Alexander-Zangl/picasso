--- conflicted
+++ resolved
@@ -21,11 +21,7 @@
 #### Installation
 
 1. Open the console, `cd` to the directory where you want to install and run
-<<<<<<< HEAD
-`git clone https://github.com/jungmannlab/picasso.git`
-=======
 `git clone https://github.com/jungmannlab/picasso`
->>>>>>> fc14077f
 Alternatively, [download](https://github.com/jungmannlab/picasso/archive/master.zip) the zip file and unzip it.
 2. Change to the downloaded directory and run `python setup.py install`.
 3. Run the PowerShell script "createShortcuts.ps1" in the gui directory.
