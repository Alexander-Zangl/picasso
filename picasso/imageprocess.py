--- conflicted
+++ resolved
@@ -87,10 +87,7 @@
         print(XCorr.shape)
         _plt.matshow(XCorr_)
         _plt.show()
-<<<<<<< HEAD
-=======
         print(y_max_, x_max_, fit_X)
->>>>>>> 8635576d
         print(FitROI)
         _plt.matshow(FitROI)
         _plt.show()
